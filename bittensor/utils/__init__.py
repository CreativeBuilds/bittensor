import binascii
import hashlib
from inspect import Attribute
import math
import multiprocessing
import numbers
import os
import random
import time
from dataclasses import dataclass
from queue import Empty, Full
from typing import Any, Dict, List, Optional, Tuple, Union, Callable

import backoff
import bittensor
import pandas
import requests
import torch
from Crypto.Hash import keccak
from substrateinterface import Keypair
from substrateinterface.utils import ss58
from rich import console as rich_console, status as rich_status
from datetime import timedelta

from .register_cuda import solve_cuda


class CUDAException(Exception):
    """An exception raised when an error occurs in the CUDA environment."""
    pass


def indexed_values_to_dataframe ( 
        prefix: Union[str, int],
        index: Union[list, torch.LongTensor], 
        values: Union[list, torch.Tensor],
        filter_zeros: bool = False
    ) -> 'pandas.DataFrame':
    # Type checking.
    if not isinstance(prefix, str) and not isinstance(prefix, numbers.Number):
        raise ValueError('Passed prefix must have type str or Number')
    if isinstance(prefix, numbers.Number):
        prefix = str(prefix)
    if not isinstance(index, list) and not isinstance(index, torch.Tensor):
        raise ValueError('Passed uids must have type list or torch.Tensor')
    if not isinstance(values, list) and not isinstance(values, torch.Tensor):
        raise ValueError('Passed values must have type list or torch.Tensor')
    if not isinstance(index, list):
        index = index.tolist()
    if not isinstance(values, list):
        values = values.tolist()

    index = [ idx_i for idx_i in index if idx_i < len(values) and idx_i >= 0 ]
    dataframe = pandas.DataFrame(columns=[prefix], index = index )
    for idx_i in index:
        value_i = values[ idx_i ]
        if value_i > 0 or not filter_zeros:
            dataframe.loc[idx_i] = pandas.Series( { str(prefix): value_i } )
    return dataframe

def unbiased_topk( values, k, dim=0, sorted = True, largest = True):
    r""" Selects topk as in torch.topk but does not bias lower indices when values are equal.
        Args:
            values: (torch.Tensor)
                Values to index into.
            k: (int):
                Number to take.
            
        Return:
            topk: (torch.Tensor):
                topk k values.
            indices: (torch.LongTensor)
                indices of the topk values.
    """
    permutation = torch.randperm(values.shape[ dim ])
    permuted_values = values[ permutation ]
    topk, indices = torch.topk( permuted_values,  k, dim = dim, sorted=sorted, largest=largest )
    return topk, permutation[ indices ]

def hex_bytes_to_u8_list( hex_bytes: bytes ):
    hex_chunks = [int(hex_bytes[i:i+2], 16) for i in range(0, len(hex_bytes), 2)]
    return hex_chunks

def u8_list_to_hex( values: list ):
    total = 0
    for val in reversed(values):
        total = (total << 8) + val
    return total 

def create_seal_hash( block_hash:bytes, nonce:int ) -> bytes:
    block_bytes = block_hash.encode('utf-8')[2:]
    nonce_bytes = binascii.hexlify(nonce.to_bytes(8, 'little'))
    pre_seal = nonce_bytes + block_bytes
    seal_sh256 = hashlib.sha256( bytearray(hex_bytes_to_u8_list(pre_seal)) ).digest()
    kec = keccak.new(digest_bits=256)
    seal = kec.update( seal_sh256 ).digest()
    return seal

def seal_meets_difficulty( seal:bytes, difficulty:int ):
    seal_number = int.from_bytes(seal, "big")
    product = seal_number * difficulty
    limit = int(math.pow(2,256))- 1
    if product > limit:
        return False
    else:
        return True
    
def solve_for_difficulty( block_hash, difficulty ):
    meets = False
    nonce = -1
    while not meets:
        nonce += 1 
        seal = create_seal_hash( block_hash, nonce )
        meets = seal_meets_difficulty( seal, difficulty )
        if nonce > 1:
            break
    return nonce, seal


def get_human_readable(num, suffix="H"):
    for unit in ["", "K", "M", "G", "T", "P", "E", "Z"]:
        if abs(num) < 1000.0:
            return f"{num:3.1f}{unit}{suffix}"
        num /= 1000.0
    return f"{num:.1f}Y{suffix}"


def millify(n: int):
    millnames = ['',' K',' M',' B',' T']
    n = float(n)
    millidx = max(0,min(len(millnames)-1,
                        int(math.floor(0 if n == 0 else math.log10(abs(n))/3))))

    return '{:.0f}{}'.format(n / 10**(3 * millidx), millnames[millidx])

def POWNotStale(subtensor: 'bittensor.Subtensor', pow_result: Dict) -> bool:
    """Returns True if the POW is not stale.
    This means the block the POW is solved for is within 3 blocks of the current block.
    """
    return pow_result['block_number'] >= subtensor.get_current_block() - 3

@dataclass
class POWSolution:
    """A solution to the registration PoW problem."""
    nonce: int
    block_number: int
    difficulty: int
    seal: bytes

class SolverBase(multiprocessing.Process):
    """
    A process that solves the registration PoW problem.

    Args:
        proc_num: int
            The number of the process being created.
        num_proc: int
            The total number of processes running.
        update_interval: int
            The number of nonces to try to solve before checking for a new block.
        finished_queue: multiprocessing.Queue
            The queue to put the process number when a process finishes each update_interval.
            Used for calculating the average time per update_interval across all processes.
        solution_queue: multiprocessing.Queue
            The queue to put the solution the process has found during the pow solve.
        newBlockEvent: multiprocessing.Event
            The event to set by the main process when a new block is finalized in the network.
            The solver process will check for the event after each update_interval.
            The solver process will get the new block hash and difficulty and start solving for a new nonce.
        stopEvent: multiprocessing.Event
            The event to set by the main process when all the solver processes should stop.
            The solver process will check for the event after each update_interval.
            The solver process will stop when the event is set.
            Used to stop the solver processes when a solution is found.
        curr_block: multiprocessing.Array
            The array containing this process's current block hash.
            The main process will set the array to the new block hash when a new block is finalized in the network.
            The solver process will get the new block hash from this array when newBlockEvent is set.
        curr_block_num: multiprocessing.Value
            The value containing this process's current block number.
            The main process will set the value to the new block number when a new block is finalized in the network.
            The solver process will get the new block number from this value when newBlockEvent is set.
        curr_diff: multiprocessing.Array
            The array containing this process's current difficulty.
            The main process will set the array to the new difficulty when a new block is finalized in the network.
            The solver process will get the new difficulty from this array when newBlockEvent is set.
        check_block: multiprocessing.Lock
            The lock to prevent this process from getting the new block data while the main process is updating the data.
        limit: int
            The limit of the pow solve for a valid solution.
    """
    proc_num: int
    num_proc: int
    update_interval: int
    finished_queue: multiprocessing.Queue
    solution_queue: multiprocessing.Queue
    newBlockEvent: multiprocessing.Event
    stopEvent: multiprocessing.Event
    curr_block: multiprocessing.Array
    curr_block_num: multiprocessing.Value
    curr_diff: multiprocessing.Array
    check_block: multiprocessing.Lock
    limit: int

    def __init__(self, proc_num, num_proc, update_interval, finished_queue, solution_queue, stopEvent, curr_block, curr_block_num, curr_diff, check_block, limit):
        multiprocessing.Process.__init__(self)
        self.proc_num = proc_num
        self.num_proc = num_proc
        self.update_interval = update_interval
        self.finished_queue = finished_queue
        self.solution_queue = solution_queue
        self.newBlockEvent = multiprocessing.Event()
        self.newBlockEvent.clear()
        self.curr_block = curr_block
        self.curr_block_num = curr_block_num
        self.curr_diff = curr_diff
        self.check_block = check_block
        self.stopEvent = stopEvent
        self.limit = limit

    def run(self):
        raise NotImplementedError("SolverBase is an abstract class")

class Solver(SolverBase):
    def run(self):
        block_number: int
        block_bytes: bytes
        block_difficulty: int
        nonce_limit = int(math.pow(2,64)) - 1

        # Start at random nonce
        nonce_start = random.randint( 0, nonce_limit )
        nonce_end = nonce_start + self.update_interval
        while not self.stopEvent.is_set():
            if self.newBlockEvent.is_set():
                with self.check_block:
                    block_number = self.curr_block_num.value
                    block_bytes = bytes(self.curr_block)
                    block_difficulty = registration_diff_unpack(self.curr_diff)

                self.newBlockEvent.clear()
                
            # Do a block of nonces
            solution = solve_for_nonce_block(self, nonce_start, nonce_end, block_bytes, block_difficulty, self.limit, block_number)
            if solution is not None:
                self.solution_queue.put(solution)

            try:
                # Send time
                self.finished_queue.put_nowait(self.proc_num)
            except Full:
                pass
                
            nonce_start = random.randint( 0, nonce_limit )
            nonce_start = nonce_start % nonce_limit
            nonce_end = nonce_start + self.update_interval

class CUDASolver(SolverBase):
    dev_id: int
    TPB: int

    def __init__(self, proc_num, num_proc, update_interval, finished_queue, solution_queue, stopEvent, curr_block, curr_block_num, curr_diff, check_block, limit, dev_id: int, TPB: int):
        super().__init__(proc_num, num_proc, update_interval, finished_queue, solution_queue, stopEvent, curr_block, curr_block_num, curr_diff, check_block, limit)
        self.dev_id = dev_id
        self.TPB = TPB

    def run(self):
        block_number: int = 0 # dummy value
        block_bytes: bytes = b'0' * 32 # dummy value
        block_difficulty: int = int(math.pow(2,64)) - 1 # dummy value
        nonce_limit = int(math.pow(2,64)) - 1 # U64MAX

        # Start at random nonce
        nonce_start = random.randint( 0, nonce_limit )
        while not self.stopEvent.is_set():
            if self.newBlockEvent.is_set():
                with self.check_block:
                    block_number = self.curr_block_num.value
                    block_bytes = bytes(self.curr_block)
                    block_difficulty = registration_diff_unpack(self.curr_diff)

                self.newBlockEvent.clear()
                
            # Do a block of nonces
            solution = solve_for_nonce_block_cuda(self, nonce_start, self.update_interval, block_bytes, block_difficulty, self.limit, block_number, self.dev_id, self.TPB)
            if solution is not None:
                self.solution_queue.put(solution)

            try:
                # Signal that a nonce_block was finished using queue
                # send our proc_num
                self.finished_queue.put(self.proc_num)
            except Full:
                pass
            
            # increase nonce by number of nonces processed
            nonce_start += self.update_interval * self.TPB 
            nonce_start = nonce_start % nonce_limit
<<<<<<< HEAD


=======


>>>>>>> 68a8c0a2
def solve_for_nonce_block_cuda(solver: CUDASolver, nonce_start: int, update_interval: int, block_bytes: bytes, difficulty: int, limit: int, block_number: int, dev_id: int, TPB: int) -> Optional[POWSolution]:
    """Tries to solve the POW on a CUDA device for a block of nonces (nonce_start, nonce_start + update_interval * TPB"""
    solution, seal = solve_cuda(nonce_start,
                    update_interval,
                    TPB,
                    block_bytes, 
                    block_number,
                    difficulty, 
                    limit,
                    dev_id)

    if (solution != -1):
        # Check if solution is valid (i.e. not -1)
        return POWSolution(solution, block_number, difficulty, seal)

    return None


def solve_for_nonce_block(solver: Solver, nonce_start: int, nonce_end: int, block_bytes: bytes, difficulty: int, limit: int, block_number: int) -> Optional[POWSolution]:
    """Tries to solve the POW for a block of nonces (nonce_start, nonce_end)""" 
    for nonce in range(nonce_start, nonce_end):
        # Create seal.
        nonce_bytes = binascii.hexlify(nonce.to_bytes(8, 'little'))
        pre_seal = nonce_bytes + block_bytes
        seal_sh256 = hashlib.sha256( bytearray(hex_bytes_to_u8_list(pre_seal)) ).digest()
        kec = keccak.new(digest_bits=256)
        seal = kec.update( seal_sh256 ).digest()
        seal_number = int.from_bytes(seal, "big")

        # Check if seal meets difficulty
        product = seal_number * difficulty
        if product < limit:
            # Found a solution, save it.
            return POWSolution(nonce, block_number, difficulty, seal)

    return None


def registration_diff_unpack(packed_diff: multiprocessing.Array) -> int:
    """Unpacks the packed two 32-bit integers into one 64-bit integer. Little endian."""
    return int(packed_diff[0] << 32 | packed_diff[1])


def registration_diff_pack(diff: int, packed_diff: multiprocessing.Array):
    """Packs the difficulty into two 32-bit integers. Little endian."""
    packed_diff[0] = diff >> 32
    packed_diff[1] = diff & 0xFFFFFFFF # low 32 bits

def calculate_hash_rate() -> int:
    pass


def update_curr_block(curr_diff: multiprocessing.Array, curr_block: multiprocessing.Array, curr_block_num: multiprocessing.Value, block_number: int, block_bytes: bytes, diff: int, lock: multiprocessing.Lock):
    with lock:
        curr_block_num.value = block_number
        for i in range(64):
            curr_block[i] = block_bytes[i]
        registration_diff_pack(diff, curr_diff)


def get_cpu_count():
    try:
        return len(os.sched_getaffinity(0))
    except AttributeError:
        # OSX does not have sched_getaffinity
        return os.cpu_count()

@dataclass
class RegistrationStatistics:
    """Statistics for a registration."""
    time_spent_total: float
    rounds_total: int
    time_average: float
    time_spent: float
    hash_rate_perpetual: float
    hash_rate: float
    difficulty: int
    block_number: int
    block_hash: bytes
    

class RegistrationStatisticsLogger:
    """Logs statistics for a registration."""
    console: rich_console.Console
    status: Optional[rich_status.Status] 

    def __init__( self, console: rich_console.Console, output_in_place: bool = True) -> None:
        self.console = console
        
        if output_in_place:
            self.status = self.console.status("Solving")
        else:
            self.status = None
        
    def start( self ) -> None:
        if self.status is not None:
            self.status.start()

    def stop( self ) -> None:
        if self.status is not None:
            self.status.stop()


    def get_status_message(cls, stats: RegistrationStatistics, verbose: bool = False) -> str:
        message = f"""Solving 
            time spent: {timedelta(seconds=stats.time_spent)}""" + \
        (f"""
            time spent total: {stats.time_spent_total:.2f} s 
            time spent average: {timedelta(seconds=stats.time_average)}""" if verbose else "") + \
        f"""
            Difficulty: [bold white]{millify(stats.difficulty)}[/bold white]
            Iters: [bold white]{get_human_readable(int(stats.hash_rate), 'H')}/s[/bold white]
            Block: [bold white]{stats.block_number}[/bold white]
            Block_hash: [bold white]{stats.block_hash.encode('utf-8')}[/bold white]"""
        return message.replace(" ", "")


    def update( self, stats: RegistrationStatistics, verbose: bool = False ) -> None:
        if self.status is not None:
            self.status.update( self.get_status_message(stats, verbose=verbose) )
        else:
            self.console.log( self.get_status_message(stats, verbose=verbose), )


def solve_for_difficulty_fast( subtensor, wallet, output_in_place: bool = True, num_processes: Optional[int] = None, update_interval: Optional[int] = None,  n_samples: int = 5, alpha_: float = 0.70, log_verbose: bool = False ) -> Optional[POWSolution]:
    """
    Solves the POW for registration using multiprocessing.
    Args:
        subtensor
            Subtensor to connect to for block information and to submit.
        wallet:
            Wallet to use for registration.
        output_in_place: bool
            If true, prints the status in place. Otherwise, prints the status on a new line.
        num_processes: int
            Number of processes to use.
        update_interval: int
            Number of nonces to solve before updating block information.
        n_samples: int
            The number of samples of the hash_rate to keep for the EWMA
        alpha_: float
            The alpha for the EWMA for the hash_rate calculation
        log_verbose: bool
            If true, prints more verbose logging of the registration metrics.
    Note: The hash rate is calculated as an exponentially weighted moving average in order to make the measure more robust.
    Note: 
    - We can also modify the update interval to do smaller blocks of work,
        while still updating the block information after a different number of nonces,
        to increase the transparency of the process while still keeping the speed.
    """
    if num_processes == None:
        # get the number of allowed processes for this process
        num_processes = min(1, get_cpu_count())

    if update_interval is None:
        update_interval = 50_000
        
    limit = int(math.pow(2,256)) - 1

    curr_block = multiprocessing.Array('h', 64, lock=True) # byte array
    curr_block_num = multiprocessing.Value('i', 0, lock=True) # int
    curr_diff = multiprocessing.Array('Q', [0, 0], lock=True) # [high, low]

    # Establish communication queues
    ## See the Solver class for more information on the queues.
    stopEvent = multiprocessing.Event()
    stopEvent.clear()

    solution_queue = multiprocessing.Queue()
    finished_queue = multiprocessing.Queue()
    check_block = multiprocessing.Lock()
    
    # Start consumers
    solvers = [ Solver(i, num_processes, update_interval, finished_queue, solution_queue, stopEvent, curr_block, curr_block_num, curr_diff, check_block, limit)
                for i in range(num_processes) ]

    # Get first block
    block_number = subtensor.get_current_block()
    difficulty = subtensor.difficulty
    block_hash = subtensor.substrate.get_block_hash( block_number )
    while block_hash == None:
        block_hash = subtensor.substrate.get_block_hash( block_number )
    block_bytes = block_hash.encode('utf-8')[2:]
    old_block_number = block_number
    # Set to current block
    update_curr_block(curr_diff, curr_block, curr_block_num, block_number, block_bytes, difficulty, check_block)

    # Set new block events for each solver to start at the initial block
    for worker in solvers:
        worker.newBlockEvent.set()
<<<<<<< HEAD
    
    for worker in solvers:
        worker.start() # start the solver processes

    start_time = time.time() # time that the registration started
    time_last = start_time # time that the last work blocks completed
    
=======
    
    for worker in solvers:
        worker.start() # start the solver processes

    start_time = time.time() # time that the registration started
    time_last = start_time # time that the last work blocks completed
    
>>>>>>> 68a8c0a2
    curr_stats = RegistrationStatistics(
        time_spent_total = 0.0,
        time_average = 0.0,
        rounds_total = 0,
        time_spent = 0.0,
        hash_rate_perpetual = 0.0,
        hash_rate = 0.0,
        difficulty = difficulty,
        block_number = block_number,
        block_hash = block_hash
    )

    start_time_perpetual = time.time()
    

    console = bittensor.__console__
    logger = RegistrationStatisticsLogger(console, output_in_place)
    logger.start()

    solution = None
<<<<<<< HEAD
    hash_rate = 0 # EWMA hash_rate (H/s)
=======
>>>>>>> 68a8c0a2

    hash_rates = [0] * n_samples # The last n true hash_rates
    weights = [alpha_ ** i for i in range(n_samples)] # weights decay by alpha
    
    while not wallet.is_registered(subtensor):
        # Wait until a solver finds a solution
        try:
            solution = solution_queue.get(block=True, timeout=0.25)
            if solution is not None:
                break
        except Empty:
            # No solution found, try again
            pass

        # check for new block
<<<<<<< HEAD
        block_number = subtensor.get_current_block()
        if block_number != old_block_number:
            old_block_number = block_number
            # update block information
            block_hash = subtensor.substrate.get_block_hash( block_number)
            while block_hash == None:
                block_hash = subtensor.substrate.get_block_hash( block_number)
            block_bytes = block_hash.encode('utf-8')[2:]
            difficulty = subtensor.difficulty

            update_curr_block(curr_diff, curr_block, curr_block_num, block_number, block_bytes, difficulty, check_block)
            # Set new block events for each solver
            for worker in solvers:
                worker.newBlockEvent.set()
            
            # update stats
            curr_stats.block_number = block_number
            curr_stats.block_hash = block_hash
            curr_stats.difficulty = difficulty
=======
        old_block_number = check_for_newest_block_and_update(
            subtensor = subtensor,
            old_block_number=old_block_number,
            curr_diff=curr_diff,
            curr_block=curr_block,
            curr_block_num=curr_block_num,
            curr_stats=curr_stats,
            update_curr_block=update_curr_block,
            check_block=check_block,
            solvers=solvers
        )
>>>>>>> 68a8c0a2
                
        num_time = 0
        for _ in range(len(solvers)*2):
            try:
                proc_num = finished_queue.get(timeout=0.1)
                num_time += 1

            except Empty:
                # no more times
                continue
<<<<<<< HEAD
        
        time_now = time.time() # get current time
        time_since_last = time_now - time_last # get time since last work block(s)
        if num_time > 0 and time_since_last > 0.0:
            # create EWMA of the hash_rate to make measure more robust
        
=======
        
        time_now = time.time() # get current time
        time_since_last = time_now - time_last # get time since last work block(s)
        if num_time > 0 and time_since_last > 0.0:
            # create EWMA of the hash_rate to make measure more robust
        
>>>>>>> 68a8c0a2
            hash_rate_ = (num_time * update_interval) / time_since_last
            hash_rates.append(hash_rate_)
            hash_rates.pop(0) # remove the 0th data point
            curr_stats.hash_rate = sum([hash_rates[i]*weights[i] for i in range(n_samples)])/(sum(weights))

            # update time last to now
            time_last = time_now

        # Update stats
        curr_stats.time_spent = time_since_last
        new_time_spent_total = time_now - start_time_perpetual
        curr_stats.time_average = (curr_stats.time_average*curr_stats.rounds_total + curr_stats.time_spent)/(curr_stats.rounds_total+1)
        curr_stats.rounds_total += 1
        curr_stats.hash_rate_perpetual = (curr_stats.time_spent_total*curr_stats.hash_rate_perpetual + curr_stats.hash_rate)/ new_time_spent_total
        curr_stats.time_spent_total = new_time_spent_total

        # Update the logger
        logger.update(curr_stats, verbose=log_verbose)

    # exited while, solution contains the nonce or wallet is registered
    stopEvent.set() # stop all other processes
    logger.stop()

    # terminate and wait for all solvers to exit
    terminate_workers_and_wait_for_exit(solvers)

    return solution
    
def get_human_readable(num, suffix="H"):
    for unit in ["", "K", "M", "G", "T", "P", "E", "Z"]:
        if abs(num) < 1000.0:
            return f"{num:3.1f}{unit}{suffix}"
        num /= 1000.0
    return f"{num:.1f}Y{suffix}"

def millify(n: int):
    millnames = ['',' K',' M',' B',' T', 'q', 'Q']
    n = float(n)
    millidx = max(0,min(len(millnames)-1,
                        int(math.floor(0 if n == 0 else math.log10(abs(n))/3))))

    return '{:.4f}{}'.format(n / 10**(3 * millidx), millnames[millidx])

@backoff.on_exception(backoff.constant,
                            Exception,
                            interval=1,
                            max_tries=3)
def get_block_with_retry(subtensor: 'bittensor.Subtensor') -> Tuple[int, int, bytes]:
    block_number = subtensor.get_current_block()
    difficulty = subtensor.difficulty
    block_hash = subtensor.substrate.get_block_hash( block_number )
    if block_hash is None:
        raise Exception("Network error. Could not connect to substrate to get block hash")
    return block_number, difficulty, block_hash

class UsingSpawnStartMethod():
    def __init__(self, force: bool = False):
        self._old_start_method = None
        self._force = force

    def __enter__(self):
        self._old_start_method = multiprocessing.get_start_method(allow_none=True)
        if self._old_start_method == None:
            self._old_start_method = 'spawn' # default to spawn

        multiprocessing.set_start_method('spawn', force=self._force)

    def __exit__(self, *args):
        # restore the old start method
        multiprocessing.set_start_method(self._old_start_method, force=True)

def check_for_newest_block_and_update(
    subtensor: 'bittensor.Subtensor',
    old_block_number: int,
    curr_diff: multiprocessing.Array,
    curr_block: multiprocessing.Array,
    curr_block_num: multiprocessing.Value,
    update_curr_block: Callable,
    check_block: 'multiprocessing.Lock',
    solvers: List[Solver],
    curr_stats: RegistrationStatistics
    ) -> int:
    """
    Checks for a new block and updates the current block information if a new block is found.

    Args:
        subtensor (:obj:`bittensor.Subtensor`, `required`):
            The subtensor object to use for getting the current block.
        old_block_number (:obj:`int`, `required`):
            The old block number to check against.
        curr_diff (:obj:`multiprocessing.Array`, `required`):
            The current difficulty as a multiprocessing array.
        curr_block (:obj:`multiprocessing.Array`, `required`):
            Where the current block is stored as a multiprocessing array.
        curr_block_num (:obj:`multiprocessing.Value`, `required`):
            Where the current block number is stored as a multiprocessing value.
        update_curr_block (:obj:`Callable`, `required`):
            A function that updates the current block.
        check_block (:obj:`multiprocessing.Lock`, `required`):
            A mp lock that is used to check for a new block.
        solvers (:obj:`List[Solver]`, `required`):
            A list of solvers to update the current block for.
        curr_stats (:obj:`RegistrationStatistics`, `required`):
            The current registration statistics to update.

    Returns:
        (int) The current block number.
    """
    block_number = subtensor.get_current_block()
    if block_number != old_block_number:
        old_block_number = block_number
        # update block information
        block_hash = subtensor.substrate.get_block_hash( block_number)
        while block_hash == None:
            block_hash = subtensor.substrate.get_block_hash( block_number)
        block_bytes = block_hash.encode('utf-8')[2:]
        difficulty = subtensor.difficulty

        update_curr_block(curr_diff, curr_block, curr_block_num, block_number, block_bytes, difficulty, check_block)
        # Set new block events for each solver

        for worker in solvers:
            worker.newBlockEvent.set()

<<<<<<< HEAD
=======
        # update stats
        curr_stats.block_number = block_number
        curr_stats.block_hash = block_hash
        curr_stats.difficulty = difficulty

    return old_block_number


>>>>>>> 68a8c0a2
def solve_for_difficulty_fast_cuda( subtensor: 'bittensor.Subtensor', wallet: 'bittensor.Wallet', output_in_place: bool = True, update_interval: int = 50_000, TPB: int = 512, dev_id: Union[List[int], int] = 0, n_samples: int = 5, alpha_: float = 0.70, log_verbose: bool = False ) -> Optional[POWSolution]:
    """
    Solves the registration fast using CUDA
    Args:
        subtensor: bittensor.Subtensor
            The subtensor node to grab blocks
        wallet: bittensor.Wallet
            The wallet to register
        output_in_place: bool
            If true, prints the output in place, otherwise prints to new lines
        update_interval: int
            The number of nonces to try before checking for more blocks
        TPB: int
            The number of threads per block. CUDA param that should match the GPU capability
        dev_id: Union[List[int], int]
            The CUDA device IDs to execute the registration on, either a single device or a list of devices
        n_samples: int
            The number of samples of the hash_rate to keep for the EWMA
        alpha_: float
            The alpha for the EWMA for the hash_rate calculation
        log_verbose: bool
            If true, prints more verbose logging of the registration metrics.
    Note: The hash rate is calculated as an exponentially weighted moving average in order to make the measure more robust.
    """
    if isinstance(dev_id, int):
        dev_id = [dev_id]
    elif dev_id is None:
        dev_id = [0]

    if update_interval is None:
        update_interval = 50_000

    if not torch.cuda.is_available():
        raise Exception("CUDA not available")
        
    limit = int(math.pow(2,256)) - 1

    # Set mp start to use spawn so CUDA doesn't complain
    with UsingSpawnStartMethod(force=True):
        curr_block = multiprocessing.Array('h', 64, lock=True) # byte array
        curr_block_num = multiprocessing.Value('i', 0, lock=True) # int
        curr_diff = multiprocessing.Array('Q', [0, 0], lock=True) # [high, low]

<<<<<<< HEAD
        def update_curr_block(block_number: int, block_bytes: bytes, diff: int, lock: multiprocessing.Lock):
            with lock:
                curr_block_num.value = block_number
                for i in range(64):
                    curr_block[i] = block_bytes[i]
                registration_diff_pack(diff, curr_diff)

=======
>>>>>>> 68a8c0a2
        # Establish communication queues
        stopEvent = multiprocessing.Event()
        stopEvent.clear()
        solution_queue = multiprocessing.Queue()
        finished_queue = multiprocessing.Queue()
        check_block = multiprocessing.Lock()
        
        # Start workers
        ## Create a worker per CUDA device
        num_processes = len(dev_id)

        solvers = [ CUDASolver(i, num_processes, update_interval, finished_queue, solution_queue, stopEvent, curr_block, curr_block_num, curr_diff, check_block, limit, dev_id[i], TPB)
                    for i in range(num_processes) ]


        # Get first block
        block_number = subtensor.get_current_block()
        difficulty = subtensor.difficulty
        block_hash = subtensor.substrate.get_block_hash( block_number )
        while block_hash == None:
            block_hash = subtensor.substrate.get_block_hash( block_number )
        block_bytes = block_hash.encode('utf-8')[2:]
        old_block_number = block_number
        
        # Set to current block
        update_curr_block(curr_diff, curr_block, curr_block_num, block_number, block_bytes, difficulty, check_block)

        # Set new block events for each solver to start at the initial block
        for worker in solvers:
            worker.newBlockEvent.set()
<<<<<<< HEAD
        
        for worker in solvers:
            worker.start() # start the solver processes
        
        start_time = time.time() # time that the registration started
        time_last = start_time # time that the last work blocks completed
        
=======
        
        for worker in solvers:
            worker.start() # start the solver processes
        
        start_time = time.time() # time that the registration started
        time_last = start_time # time that the last work blocks completed
        
>>>>>>> 68a8c0a2
        curr_stats = RegistrationStatistics(
            time_spent_total = 0.0,
            time_average = 0.0,
            rounds_total = 0,
            time_spent = 0.0,
            hash_rate_perpetual = 0.0,
            hash_rate = 0.0, # EWMA hash_rate (H/s)
            difficulty = difficulty,
            block_number = block_number,
            block_hash = block_hash
        )

        start_time_perpetual = time.time()

        console = bittensor.__console__
        logger = RegistrationStatisticsLogger(console, output_in_place)
        logger.start()

        hash_rates = [0] * n_samples # The last n true hash_rates
        weights = [alpha_ ** i for i in range(n_samples)] # weights decay by alpha

<<<<<<< HEAD
=======
        solution = None
>>>>>>> 68a8c0a2
        while not wallet.is_registered(subtensor):
            # Wait until a solver finds a solution
            try:
                solution = solution_queue.get(block=True, timeout=0.15)
                if solution is not None:
                    break
            except Empty:
                # No solution found, try again
                pass
<<<<<<< HEAD

            if block_number != old_block_number:
                old_block_number = block_number
                # update block information
                block_hash = subtensor.substrate.get_block_hash( block_number)
                while block_hash == None:
                    block_hash = subtensor.substrate.get_block_hash( block_number)
                block_bytes = block_hash.encode('utf-8')[2:]
                difficulty = subtensor.difficulty

                update_curr_block(block_number, block_bytes, difficulty, check_block)
                # Set new block events for each solver

                for worker in solvers:
                    worker.newBlockEvent.set()


                # update stats
                curr_stats.block_number = block_number
                curr_stats.block_hash = block_hash
                curr_stats.difficulty = difficulty
=======
            
            # check for new block
            old_block_number = check_for_newest_block_and_update(
                subtensor = subtensor,
                curr_diff=curr_diff,
                curr_block=curr_block,
                curr_block_num=curr_block_num,
                old_block_number=old_block_number,
                curr_stats=curr_stats,
                update_curr_block=update_curr_block,
                check_block=check_block,
                solvers=solvers
            )
>>>>>>> 68a8c0a2
                    
            num_time = 0
            # Get times for each solver
            for _ in range(len(solvers)*2):
                try:
                    proc_num = finished_queue.get(timeout=0.1)
                    num_time += 1
            
                except Empty:
                    # no more times
                    continue
            
            time_now = time.time() # get current time
            time_since_last = time_now - time_last # get time since last work block(s)
            if num_time > 0 and time_since_last > 0.0:
                # create EWMA of the hash_rate to make measure more robust
            
                hash_rate_ = (num_time * TPB * update_interval) / time_since_last
                hash_rates.append(hash_rate_)
                hash_rates.pop(0) # remove the 0th data point
                curr_stats.hash_rate = sum([hash_rates[i]*weights[i] for i in range(n_samples)])/(sum(weights))

                # update time last to now
                time_last = time_now
            
            # Update stats
            curr_stats.time_spent = time_since_last
            new_time_spent_total = time_now - start_time_perpetual
            curr_stats.time_average = (curr_stats.time_average*curr_stats.rounds_total + curr_stats.time_spent)/(curr_stats.rounds_total+1)
            curr_stats.rounds_total += 1
            curr_stats.hash_rate_perpetual = (curr_stats.time_spent_total*curr_stats.hash_rate_perpetual + curr_stats.hash_rate)/ new_time_spent_total
            curr_stats.time_spent_total = new_time_spent_total

            # Update the logger
            logger.update(curr_stats, verbose=log_verbose)
        
        # exited while, found_solution contains the nonce or wallet is registered
        
        stopEvent.set() # stop all other processes
        logger.stop()

        # terminate and wait for all solvers to exit
        terminate_workers_and_wait_for_exit(solvers)

        return solution

def terminate_workers_and_wait_for_exit(workers: List[multiprocessing.Process]) -> None:
    for worker in workers:
        worker.terminate()
        worker.join()


def create_pow(
    subtensor,
    wallet,
    output_in_place: bool = True,
    cuda: bool = False,
    dev_id: Union[List[int], int] = 0,
    tpb: int = 256,
    num_processes: int = None,
    update_interval: int = None,
    log_verbose: bool = False
    ) -> Optional[Dict[str, Any]]:
    if cuda:
        solution: POWSolution = solve_for_difficulty_fast_cuda( subtensor, wallet, output_in_place=output_in_place, \
            dev_id=dev_id, TPB=tpb, update_interval=update_interval, log_verbose=log_verbose
        )
    else:
        solution: POWSolution = solve_for_difficulty_fast( subtensor, wallet, output_in_place=output_in_place, \
            num_processes=num_processes, update_interval=update_interval, log_verbose=log_verbose
        )

    return None if solution is None else {
        'nonce': solution.nonce, 
        'difficulty': solution.difficulty,
        'block_number': solution.block_number, 
        'work': binascii.hexlify(solution.seal)
    }

def version_checking():
    response = requests.get(bittensor.__pipaddress__)
    latest_version = response.json()['info']['version']
    version_split = latest_version.split(".")
    latest_version_as_int = (100 * int(version_split[0])) + (10 * int(version_split[1])) + (1 * int(version_split[2]))

    if latest_version_as_int > bittensor.__version_as_int__:
        print('\u001b[31m Current Bittensor Version: {}, Latest Bittensor Version {} \n Please update to the latest version'.format(bittensor.__version__,latest_version))

def is_valid_ss58_address( address: str ) -> bool:
    """
    Checks if the given address is a valid ss58 address.

    Args:
        address(str): The address to check.

    Returns:
        True if the address is a valid ss58 address for Bittensor, False otherwise.
    """
    try:
        return ss58.is_valid_ss58_address( address, valid_ss58_format=bittensor.__ss58_format__ )
    except (IndexError):
        return False

def is_valid_ed25519_pubkey( public_key: Union[str, bytes] ) -> bool:
    """
    Checks if the given public_key is a valid ed25519 key.

    Args:
        public_key(Union[str, bytes]): The public_key to check.

    Returns:    
        True if the public_key is a valid ed25519 key, False otherwise.
    
    """
    try:
        if isinstance( public_key, str ):
            if len(public_key) != 64 and len(public_key) != 66:
                raise ValueError( "a public_key should be 64 or 66 characters" )
        elif isinstance( public_key, bytes ):
            if len(public_key) != 32:
                raise ValueError( "a public_key should be 32 bytes" )
        else:
            raise ValueError( "public_key must be a string or bytes" )

        keypair = Keypair(
            public_key=public_key,
            ss58_format=bittensor.__ss58_format__
        )

        ss58_addr = keypair.ss58_address
        return ss58_addr is not None

    except (ValueError, IndexError):
        return False

def is_valid_bittensor_address_or_public_key( address: Union[str, bytes] ) -> bool:
    """
    Checks if the given address is a valid destination address.

    Args:
        address(Union[str, bytes]): The address to check.

    Returns:
        True if the address is a valid destination address, False otherwise.
    """
    if isinstance( address, str ):
        # Check if ed25519
        if address.startswith('0x'):
            return is_valid_ed25519_pubkey( address )
        else:
            # Assume ss58 address
            return is_valid_ss58_address( address )
    elif isinstance( address, bytes ):
        # Check if ed25519
        return is_valid_ed25519_pubkey( address )
    else:
        # Invalid address type
        return False

def strtobool_with_default( default: bool ) -> Callable[[str], bool]:
    """
    Creates a strtobool function with a default value.

    Args:
        default(bool): The default value to return if the string is empty.

    Returns:
        The strtobool function with the default value.
    """
    return lambda x: strtobool(x) if x != "" else default


def strtobool(val: str) -> bool:
    """
    Converts a string to a boolean value.

    truth-y values are 'y', 'yes', 't', 'true', 'on', and '1';
    false-y values are 'n', 'no', 'f', 'false', 'off', and '0'.

    Raises ValueError if 'val' is anything else.
    """
    val = val.lower()
    if val in ('y', 'yes', 't', 'true', 'on', '1'):
        return True
    elif val in ('n', 'no', 'f', 'false', 'off', '0'):
        return False
    else:
        raise ValueError("invalid truth value %r" % (val,))
<|MERGE_RESOLUTION|>--- conflicted
+++ resolved
@@ -296,13 +296,8 @@
             # increase nonce by number of nonces processed
             nonce_start += self.update_interval * self.TPB 
             nonce_start = nonce_start % nonce_limit
-<<<<<<< HEAD
-
-
-=======
-
-
->>>>>>> 68a8c0a2
+
+
 def solve_for_nonce_block_cuda(solver: CUDASolver, nonce_start: int, update_interval: int, block_bytes: bytes, difficulty: int, limit: int, block_number: int, dev_id: int, TPB: int) -> Optional[POWSolution]:
     """Tries to solve the POW on a CUDA device for a block of nonces (nonce_start, nonce_start + update_interval * TPB"""
     solution, seal = solve_cuda(nonce_start,
@@ -493,7 +488,6 @@
     # Set new block events for each solver to start at the initial block
     for worker in solvers:
         worker.newBlockEvent.set()
-<<<<<<< HEAD
     
     for worker in solvers:
         worker.start() # start the solver processes
@@ -501,15 +495,6 @@
     start_time = time.time() # time that the registration started
     time_last = start_time # time that the last work blocks completed
     
-=======
-    
-    for worker in solvers:
-        worker.start() # start the solver processes
-
-    start_time = time.time() # time that the registration started
-    time_last = start_time # time that the last work blocks completed
-    
->>>>>>> 68a8c0a2
     curr_stats = RegistrationStatistics(
         time_spent_total = 0.0,
         time_average = 0.0,
@@ -530,10 +515,6 @@
     logger.start()
 
     solution = None
-<<<<<<< HEAD
-    hash_rate = 0 # EWMA hash_rate (H/s)
-=======
->>>>>>> 68a8c0a2
 
     hash_rates = [0] * n_samples # The last n true hash_rates
     weights = [alpha_ ** i for i in range(n_samples)] # weights decay by alpha
@@ -549,27 +530,6 @@
             pass
 
         # check for new block
-<<<<<<< HEAD
-        block_number = subtensor.get_current_block()
-        if block_number != old_block_number:
-            old_block_number = block_number
-            # update block information
-            block_hash = subtensor.substrate.get_block_hash( block_number)
-            while block_hash == None:
-                block_hash = subtensor.substrate.get_block_hash( block_number)
-            block_bytes = block_hash.encode('utf-8')[2:]
-            difficulty = subtensor.difficulty
-
-            update_curr_block(curr_diff, curr_block, curr_block_num, block_number, block_bytes, difficulty, check_block)
-            # Set new block events for each solver
-            for worker in solvers:
-                worker.newBlockEvent.set()
-            
-            # update stats
-            curr_stats.block_number = block_number
-            curr_stats.block_hash = block_hash
-            curr_stats.difficulty = difficulty
-=======
         old_block_number = check_for_newest_block_and_update(
             subtensor = subtensor,
             old_block_number=old_block_number,
@@ -581,7 +541,6 @@
             check_block=check_block,
             solvers=solvers
         )
->>>>>>> 68a8c0a2
                 
         num_time = 0
         for _ in range(len(solvers)*2):
@@ -592,21 +551,12 @@
             except Empty:
                 # no more times
                 continue
-<<<<<<< HEAD
         
         time_now = time.time() # get current time
         time_since_last = time_now - time_last # get time since last work block(s)
         if num_time > 0 and time_since_last > 0.0:
             # create EWMA of the hash_rate to make measure more robust
         
-=======
-        
-        time_now = time.time() # get current time
-        time_since_last = time_now - time_last # get time since last work block(s)
-        if num_time > 0 and time_since_last > 0.0:
-            # create EWMA of the hash_rate to make measure more robust
-        
->>>>>>> 68a8c0a2
             hash_rate_ = (num_time * update_interval) / time_since_last
             hash_rates.append(hash_rate_)
             hash_rates.pop(0) # remove the 0th data point
@@ -731,8 +681,6 @@
         for worker in solvers:
             worker.newBlockEvent.set()
 
-<<<<<<< HEAD
-=======
         # update stats
         curr_stats.block_number = block_number
         curr_stats.block_hash = block_hash
@@ -741,7 +689,6 @@
     return old_block_number
 
 
->>>>>>> 68a8c0a2
 def solve_for_difficulty_fast_cuda( subtensor: 'bittensor.Subtensor', wallet: 'bittensor.Wallet', output_in_place: bool = True, update_interval: int = 50_000, TPB: int = 512, dev_id: Union[List[int], int] = 0, n_samples: int = 5, alpha_: float = 0.70, log_verbose: bool = False ) -> Optional[POWSolution]:
     """
     Solves the registration fast using CUDA
@@ -785,16 +732,6 @@
         curr_block_num = multiprocessing.Value('i', 0, lock=True) # int
         curr_diff = multiprocessing.Array('Q', [0, 0], lock=True) # [high, low]
 
-<<<<<<< HEAD
-        def update_curr_block(block_number: int, block_bytes: bytes, diff: int, lock: multiprocessing.Lock):
-            with lock:
-                curr_block_num.value = block_number
-                for i in range(64):
-                    curr_block[i] = block_bytes[i]
-                registration_diff_pack(diff, curr_diff)
-
-=======
->>>>>>> 68a8c0a2
         # Establish communication queues
         stopEvent = multiprocessing.Event()
         stopEvent.clear()
@@ -825,7 +762,6 @@
         # Set new block events for each solver to start at the initial block
         for worker in solvers:
             worker.newBlockEvent.set()
-<<<<<<< HEAD
         
         for worker in solvers:
             worker.start() # start the solver processes
@@ -833,15 +769,6 @@
         start_time = time.time() # time that the registration started
         time_last = start_time # time that the last work blocks completed
         
-=======
-        
-        for worker in solvers:
-            worker.start() # start the solver processes
-        
-        start_time = time.time() # time that the registration started
-        time_last = start_time # time that the last work blocks completed
-        
->>>>>>> 68a8c0a2
         curr_stats = RegistrationStatistics(
             time_spent_total = 0.0,
             time_average = 0.0,
@@ -863,10 +790,7 @@
         hash_rates = [0] * n_samples # The last n true hash_rates
         weights = [alpha_ ** i for i in range(n_samples)] # weights decay by alpha
 
-<<<<<<< HEAD
-=======
         solution = None
->>>>>>> 68a8c0a2
         while not wallet.is_registered(subtensor):
             # Wait until a solver finds a solution
             try:
@@ -876,29 +800,6 @@
             except Empty:
                 # No solution found, try again
                 pass
-<<<<<<< HEAD
-
-            if block_number != old_block_number:
-                old_block_number = block_number
-                # update block information
-                block_hash = subtensor.substrate.get_block_hash( block_number)
-                while block_hash == None:
-                    block_hash = subtensor.substrate.get_block_hash( block_number)
-                block_bytes = block_hash.encode('utf-8')[2:]
-                difficulty = subtensor.difficulty
-
-                update_curr_block(block_number, block_bytes, difficulty, check_block)
-                # Set new block events for each solver
-
-                for worker in solvers:
-                    worker.newBlockEvent.set()
-
-
-                # update stats
-                curr_stats.block_number = block_number
-                curr_stats.block_hash = block_hash
-                curr_stats.difficulty = difficulty
-=======
             
             # check for new block
             old_block_number = check_for_newest_block_and_update(
@@ -912,7 +813,6 @@
                 check_block=check_block,
                 solvers=solvers
             )
->>>>>>> 68a8c0a2
                     
             num_time = 0
             # Get times for each solver
