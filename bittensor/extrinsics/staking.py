--- conflicted
+++ resolved
@@ -154,12 +154,6 @@
         if staking_response == True:  # If we successfully staked.
             # We only wait here if we expect finalization.
             if not wait_for_finalization and not wait_for_inclusion:
-<<<<<<< HEAD
-=======
-                bittensor.__console__.print(
-                    ":white_heavy_check_mark: [green]Sent[/green]"
-                )
->>>>>>> 67d60c2e
                 return True
 
             bittensor.__console__.print(
@@ -369,12 +363,6 @@
                         sleep(tx_rate_limit_blocks * 12)  # 12 seconds per block
 
                 if not wait_for_finalization and not wait_for_inclusion:
-<<<<<<< HEAD
-=======
-                    bittensor.__console__.print(
-                        ":white_heavy_check_mark: [green]Sent[/green]"
-                    )
->>>>>>> 67d60c2e
                     old_balance -= staking_balance
                     successful_stakes += 1
                     if staking_all:
